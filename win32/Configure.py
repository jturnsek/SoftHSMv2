--- conflicted
+++ resolved
@@ -452,17 +452,13 @@
         varvals["PLATFORM"] = "x64"
         varvals["PLATFORMDIR"] = "x64\\"
 
-<<<<<<< HEAD
-    # configure ECC, EDDSA, and GOST
-=======
     # configure the runtime library
     if enable_static_runtime:
         varvals["RUNTIMELIBRARY"] = "MultiThreaded"
     else:
         varvals["RUNTIMELIBRARY"] = "MultiThreadedDLL"
 
-    # configure ECC and GOST
->>>>>>> 59e39f76
+   # configure ECC, EDDSA, and GOST
     if enable_ecc:
         condvals["ECC"] = True
     if enable_eddsa:
