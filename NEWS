NEWS for SoftHSM -- History of user visible changes

SoftHSM develop

Bugfixes:
* SOFTHSM-108: A marked as trusted certificate cannot be imported.
<<<<<<< HEAD
* SOFTHSM-109: Unused parameter and variable warnings.
=======
* SOFTHSM-110: subdir-objects warnings from autoreconf.
>>>>>>> d561ce6d
* SUPPORT-154: A marked as non-modifiable object cannot be generated.


SoftHSM 2.0.0b2 - 2014-12-28

* SOFTHSM-50: OpenSSL FIPS support.
* SOFTHSM-64: Updated build script for Windows.
* SOFTHSM-100: Use --free with softhsm2-util to initialize the first
  free token.
* SOFTHSM-103: Allow runtime configuration of log level.
* SOFTHSM-107: Support for CKM_<symcipher>_CBC_PAD.
* Add support for CKM_RSA_PKCS_OAEP key un/wrapping.
  (Patch from Petr Spacek)
* Use OpenSSL EVP interface for AES key wrapping.
  (Patch from Petr Spacek)
* Allow reading configuration file from user's home directory.
  (Patch from Nikos Mavrogiannopoulos)

Bugfixes:
* SOFTHSM-102: C_DeriveKey() uses OBJECT_OP_GENERATE.
* Coverity found a number of issues.


SoftHSM 2.0.0b1 - 2014-09-10

* SOFTHSM-84: Check that all mandatory attributes are given during
  the creation process.
* SOFTHSM-92: Enable -fvisibility=hidden on per default
* SUPPORT-137: Implement C_EncryptUpdate and C_EncryptFinal
  (Patch from Martin Paljak)
* Add support for CKM_RSA_PKCS key un/wrapping
  (Patch from Petr Spacek)

Bugfixes:
* SOFTHSM-66: Attribute handling when using multiple threads
* SOFTHSM-93: Invalid C++ object recycling.
* SOFTHSM-95: umask affecting the calling application.
* SOFTHSM-97: Check if Botan has already been initialized.
* SOFTHSM-98: Handle mandatory attributes for DSA, DH, and ECDSA
  correctly.
* SOFTHSM-99: Binary encoding of GOST values.
* SUPPORT-136: softhsm2-keyconv creates files with sensitive material
  in insecure way.


SoftHSM 2.0.0a2 - 2014-03-25

* SOFTHSM-68: Display a better configure message when there is a 
  version of Botan with a broken ECC/GOST/OID implementation.
* SOFTHSM-70: Improved handling of the database backend.
* SOFTHSM-71: Supporting Botan 1.11.
* SOFTHSM-76: Do not generate RSA keys smaller than 1024 bit when 
  using the Botan crypto backend.
* SOFTHSM-83: Support CKA_VALUE_BITS for CKK_DH private key object.
* SOFTHSM-85: Rename libsofthsm.so to libsofthsm2.so and prefix the
  command line utilties with softhsm2-.
* SOFTHSM-89: Use constants and not strings for signaling algorithms.
* SUPPORT-129: Possible to use an empty template in C_GenerateKey.
  The class and key type are inherited from the generation mechanism.
  Some mechanisms do however require a length attribute. [SOFTHSM-88]
* SUPPORT-131: Support RSA-PSS using SHA1, SHA224, SHA256, SHA384,
  or SHA512. [SOFTHSM-87]

Bugfixes:
* SOFTHSM-39: Fix 64 bit build on sparc sun4v.
* SOFTHSM-69: GOST did not work when you disabled ECC.
* SOFTHSM-78: Correct the attribute checks for a number of objects.
* SOFTHSM-80: Prevent segfault in OpenSSL GOST HMAC code.
* SOFTHSM-91: Fix a warning from static code analysis.
* Fixed a number of memory leaks.


SoftHSM 2.0.0a1 - 2014-02-10

This is the first alpha release of SoftHSMv2. It focuses on a higher 
level of security by encrypting sensitive information and using 
unswappable memory. There is also a more generalized crypto backend,
where you can use Botan or OpenSSL.<|MERGE_RESOLUTION|>--- conflicted
+++ resolved
@@ -4,11 +4,8 @@
 
 Bugfixes:
 * SOFTHSM-108: A marked as trusted certificate cannot be imported.
-<<<<<<< HEAD
 * SOFTHSM-109: Unused parameter and variable warnings.
-=======
 * SOFTHSM-110: subdir-objects warnings from autoreconf.
->>>>>>> d561ce6d
 * SUPPORT-154: A marked as non-modifiable object cannot be generated.
 
 
