--- conflicted
+++ resolved
@@ -3,11 +3,8 @@
 SoftHSM develop
 
 Bugfixes:
-<<<<<<< HEAD
 * SOFTHSM-108: A marked as trusted certificate cannot be imported.
-=======
 * SUPPORT-154: A marked as non-modifiable object cannot be generated.
->>>>>>> 3cda2e38
 
 
 SoftHSM 2.0.0b2 - 2014-12-28
