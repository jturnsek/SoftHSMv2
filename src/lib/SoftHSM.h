--- conflicted
+++ resolved
@@ -236,10 +236,7 @@
 
 	CK_RV getRSAPrivateKey(RSAPrivateKey* privateKey, Token* token, OSObject* key);
 	CK_RV getRSAPublicKey(RSAPublicKey* publicKey, Token* token, OSObject* key);
-<<<<<<< HEAD
-	CK_RV getSymmetricKey(SymmetricKey* skey, Token* token, OSObject* key);
-=======
 	CK_RV getDSAPrivateKey(DSAPrivateKey* privateKey, Token* token, OSObject* key);
 	CK_RV getDSAPublicKey(DSAPublicKey* publicKey, Token* token, OSObject* key);
->>>>>>> b6a5cd76
+	CK_RV getSymmetricKey(SymmetricKey* skey, Token* token, OSObject* key);
 };
