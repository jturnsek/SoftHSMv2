--- conflicted
+++ resolved
@@ -6255,18 +6255,14 @@
 				alg = AsymAlgo::ECDSA;
 				break;
 #endif
-<<<<<<< HEAD
 #ifdef WITH_EDDSA
 			// Not yet
 #endif
-
-=======
 #ifdef WITH_GOST
 			case CKK_GOSTR3410:
 				alg = AsymAlgo::GOST;
 				break;
 #endif
->>>>>>> 59e39f76
 			default:
 				return CKR_KEY_NOT_WRAPPABLE;
 		}
