/*
 * Copyright (c) 2010 SURFnet bv
 * All rights reserved.
 *
 * Redistribution and use in source and binary forms, with or without
 * modification, are permitted provided that the following conditions
 * are met:
 * 1. Redistributions of source code must retain the above copyright
 *    notice, this list of conditions and the following disclaimer.
 * 2. Redistributions in binary form must reproduce the above copyright
 *    notice, this list of conditions and the following disclaimer in the
 *    documentation and/or other materials provided with the distribution.
 *
 * THIS SOFTWARE IS PROVIDED BY THE AUTHOR ``AS IS'' AND ANY EXPRESS OR
 * IMPLIED WARRANTIES, INCLUDING, BUT NOT LIMITED TO, THE IMPLIED
 * WARRANTIES OF MERCHANTABILITY AND FITNESS FOR A PARTICULAR PURPOSE
 * ARE DISCLAIMED. IN NO EVENT SHALL THE AUTHOR BE LIABLE FOR ANY
 * DIRECT, INDIRECT, INCIDENTAL, SPECIAL, EXEMPLARY, OR CONSEQUENTIAL
 * DAMAGES (INCLUDING, BUT NOT LIMITED TO, PROCUREMENT OF SUBSTITUTE
 * GOODS OR SERVICES; LOSS OF USE, DATA, OR PROFITS; OR BUSINESS
 * INTERRUPTION) HOWEVER CAUSED AND ON ANY THEORY OF LIABILITY, WHETHER
 * IN CONTRACT, STRICT LIABILITY, OR TORT (INCLUDING NEGLIGENCE OR
 * OTHERWISE) ARISING IN ANY WAY OUT OF THE USE OF THIS SOFTWARE, EVEN
 * IF ADVISED OF THE POSSIBILITY OF SUCH DAMAGE.
 */

/*****************************************************************************
 FileTests.cpp

 Contains test cases to test the file implementation
 *****************************************************************************/

#include <stdlib.h>
#include <string.h>
#include <cppunit/extensions/HelperMacros.h>
#include "FileTests.h"
#include "File.h"
#include "Directory.h"
#include "CryptoFactory.h"
#include "RNG.h"

CPPUNIT_TEST_SUITE_REGISTRATION(FileTests);

// FIXME: all pathnames in this file are *NIX/BSD specific

void FileTests::setUp()
{
#ifndef _WIN32
	int rv = system("rm -rf testdir");
<<<<<<< HEAD
	(void) rv;
=======
#else
	int rv = system("rmdir /s /q testdir 2> nul");
#endif
>>>>>>> 1b80d835
	CPPUNIT_ASSERT(!system("mkdir testdir"));
}

void FileTests::tearDown()
{
#ifndef _WIN32
	CPPUNIT_ASSERT(!system("rm -rf testdir"));
#else
	CPPUNIT_ASSERT(!system("rmdir /s /q testdir 2> nul"));
#endif
}

void FileTests::testExistNotExist()
{
	// Test pre-condition
	CPPUNIT_ASSERT(!exists("nonExistentFile"));

	// Attempt to open a file known not to exist
#ifndef _WIN32
	File doesntExist("testdir/nonExistentFile");
#else
	File doesntExist("testdir\\nonExistentFile");
#endif

	CPPUNIT_ASSERT(!doesntExist.isValid());

	// Attempt to open a file known to exist
#ifndef _WIN32
	CPPUNIT_ASSERT(!system("echo someStuff > testdir/existingFile"));
#else
	CPPUNIT_ASSERT(!system("echo someStuff > testdir\\existingFile"));
#endif
	CPPUNIT_ASSERT(exists("existingFile"));

#ifndef _WIN32
	File exists("testdir/existingFile");
#else
	File exists("testdir\\existingFile");
#endif

	CPPUNIT_ASSERT(exists.isValid());
}

void FileTests::testCreateNotCreate()
{
	// Test pre-condition
	CPPUNIT_ASSERT(!exists("nonExistentFile"));
	CPPUNIT_ASSERT(!exists("nonExistentFile2"));
	
	// Attempt to open a file known not to exist
#ifndef _WIN32
	File doesntExist("testdir/nonExistentFile", true, true, false);
#else
	File doesntExist("testdir\\nonExistentFile", true, true, false);
#endif

	CPPUNIT_ASSERT(!doesntExist.isValid());
	CPPUNIT_ASSERT(!exists("nonExistentFile"));

	// Attempt to open a file known not to exist in create mode
#ifndef _WIN32
	File willBeCreated("testdir/nonExistentFile2", true, true, true);
#else
	File willBeCreated("testdir\\nonExistentFile2", true, true, true);
#endif

	CPPUNIT_ASSERT(willBeCreated.isValid());
	CPPUNIT_ASSERT(exists("nonExistentFile2"));
}

void FileTests::testLockUnlock()
{
	// Create pre-condition
#ifndef _WIN32
	CPPUNIT_ASSERT(!system("echo someStuff > testdir/existingFile"));
#else
	CPPUNIT_ASSERT(!system("echo someStuff > testdir\\existingFile"));
#endif
	CPPUNIT_ASSERT(exists("existingFile"));

#ifndef _WIN32
	File file1("testdir/existingFile");
	File file2("testdir/existingFile");
#else
	File file1("testdir\\existingFile");
	File file2("testdir\\existingFile");
#endif

	CPPUNIT_ASSERT(file1.lock(false));
	CPPUNIT_ASSERT(!file1.lock(false));
	CPPUNIT_ASSERT(file2.lock(false));
	CPPUNIT_ASSERT(file2.unlock());
	CPPUNIT_ASSERT(file1.unlock());
	CPPUNIT_ASSERT(file1.lock());
	CPPUNIT_ASSERT(file2.lock());
	CPPUNIT_ASSERT(file2.unlock());
	CPPUNIT_ASSERT(file1.unlock());
}

void FileTests::testWriteRead()
{
	// Generate some test data
	RNG* rng = CryptoFactory::i()->getRNG();

	ByteString testData1;

	CPPUNIT_ASSERT(rng->generateRandom(testData1, 187));

	// More test data
	std::string testString = "This is a test of the File class";

	// Create a file for writing
	{
#ifndef _WIN32
		File newFile("testdir/newFile", false, true);
#else
		File newFile("testdir\\newFile", false, true);
#endif

		CPPUNIT_ASSERT(newFile.isValid());

		// Write two booleans into the file
		CPPUNIT_ASSERT(newFile.writeBool(true));
		CPPUNIT_ASSERT(newFile.writeBool(false));

		// Write an ulong into the file
		CPPUNIT_ASSERT(newFile.writeULong(0x12345678));

		// Write a ByteString into the file
		CPPUNIT_ASSERT(newFile.writeByteString(testData1));

		// Write a string into the file
		CPPUNIT_ASSERT(newFile.writeString(testString));
	}

	CPPUNIT_ASSERT(exists("newFile"));

	// Read the created file back
	{
#ifndef _WIN32
		File newFile("testdir/newFile");
#else
		File newFile("testdir\\newFile");
#endif

		CPPUNIT_ASSERT(newFile.isValid());

		// Read back the two booleans
		bool b1, b2;

		CPPUNIT_ASSERT(newFile.readBool(b1) && newFile.readBool(b2));
		CPPUNIT_ASSERT(b1 && !b2);

		// Read back the ulong
		unsigned long ulongValue;

		CPPUNIT_ASSERT(newFile.readULong(ulongValue));
		CPPUNIT_ASSERT(ulongValue == 0x12345678);

		// Read back the byte string
		ByteString bsValue;

		CPPUNIT_ASSERT(newFile.readByteString(bsValue));
		CPPUNIT_ASSERT(bsValue == testData1);

		// Read back the string value
		std::string stringVal;

		CPPUNIT_ASSERT(newFile.readString(stringVal));
		CPPUNIT_ASSERT(!testString.compare(stringVal));

		// Check for EOF
		CPPUNIT_ASSERT(!newFile.readBool(b1));
		CPPUNIT_ASSERT(newFile.isEOF());
	}
}

void FileTests::testSeek()
{
	ByteString t1 = "112233445566778899";       // 9 long
	ByteString t2 = "AABBCCDDEEFFAABBCCDDEEFF"; // 12 long

	{
		// Create the test file
#ifndef _WIN32
		File testFile("testdir/testFile", false, true, true);
#else
		File testFile("testdir\\testFile", false, true, true);
#endif

		CPPUNIT_ASSERT(testFile.isValid());

		// Write the test data to the test file
		CPPUNIT_ASSERT(testFile.writeByteString(t1) && testFile.writeByteString(t2));
	}

	// Open the test file for reading
#ifndef _WIN32
	File testFile("testdir/testFile");
#else
	File testFile("testdir\\testFile");
#endif

	CPPUNIT_ASSERT(testFile.isValid());

	// First, read back the test data
	ByteString tr1, tr2;

	CPPUNIT_ASSERT(testFile.readByteString(tr1) && testFile.readByteString(tr2));
	CPPUNIT_ASSERT(tr1 == t1);
	CPPUNIT_ASSERT(tr2 == t2);

	// Seek to the length field of the second byte string
	CPPUNIT_ASSERT(testFile.seek(8+9));

	// Read back the size as an ulong value
	unsigned long value;
	unsigned long expectedValue = (unsigned long)0x1122334455667788ULL;

	CPPUNIT_ASSERT(testFile.readULong(value));
	CPPUNIT_ASSERT(value == 12);

	// Seek to the start of the first byte string's data
	CPPUNIT_ASSERT(testFile.seek(8));

	// Read back the ulong value stored there
	CPPUNIT_ASSERT(testFile.readULong(value));

	CPPUNIT_ASSERT(value == expectedValue);

	// Seek to the start of second byte string
	CPPUNIT_ASSERT(testFile.seek(8+9));
	
	// Read it
	ByteString trr2;

	CPPUNIT_ASSERT(testFile.readByteString(trr2));
	CPPUNIT_ASSERT(trr2 == t2);

	// Rewind the file
	CPPUNIT_ASSERT(testFile.rewind());

	// Read back both byte strings
	ByteString trrr1, trrr2;

	CPPUNIT_ASSERT(testFile.readByteString(trrr1) && testFile.readByteString(trrr2));
	CPPUNIT_ASSERT(trrr1 == t1);
	CPPUNIT_ASSERT(trrr2 == t2);
}

bool FileTests::exists(std::string name)
{
#ifndef _WIN32
	Directory dir("./testdir");
#else
	Directory dir(".\\testdir");
#endif


	CPPUNIT_ASSERT(dir.isValid());

	std::vector<std::string> files = dir.getFiles();

	for (std::vector<std::string>::iterator i = files.begin(); i != files.end(); i++)
	{
		if (!i->compare(name))
		{
			return true;
		}
	}

	return false;
}
<|MERGE_RESOLUTION|>--- conflicted
+++ resolved
@@ -47,13 +47,11 @@
 {
 #ifndef _WIN32
 	int rv = system("rm -rf testdir");
-<<<<<<< HEAD
+#else
+	int rv = system("rmdir /s /q testdir 2> nul");
+#endif
 	(void) rv;
-=======
-#else
-	int rv = system("rmdir /s /q testdir 2> nul");
-#endif
->>>>>>> 1b80d835
+
 	CPPUNIT_ASSERT(!system("mkdir testdir"));
 }
 
