--- conflicted
+++ resolved
@@ -159,19 +159,24 @@
 	bool initialized;
 };
 
-<<<<<<< HEAD
 class P11ECPublicKeyObj : public P11PublicKeyObj
 {
 public:
 	// Constructor
 	P11ECPublicKeyObj();
-=======
+
+	// Add attributes
+	virtual bool init(OSObject *osobject);
+
+protected:
+	bool initialized;
+};
+
 class P11DHPublicKeyObj : public P11PublicKeyObj
 {
 public:
 	// Constructor
 	P11DHPublicKeyObj();
->>>>>>> 3bbbb76d
 
 	// Add attributes
 	virtual bool init(OSObject *osobject);
@@ -217,19 +222,24 @@
 	bool initialized;
 };
 
-<<<<<<< HEAD
 class P11ECPrivateKeyObj : public P11PrivateKeyObj
 {
 public:
 	// Constructor
 	P11ECPrivateKeyObj();
-=======
+
+	// Add attributes
+	virtual bool init(OSObject *osobject);
+
+protected:
+	bool initialized;
+};
+
 class P11DHPrivateKeyObj : public P11PrivateKeyObj
 {
 public:
 	// Constructor
 	P11DHPrivateKeyObj();
->>>>>>> 3bbbb76d
 
 	// Add attributes
 	virtual bool init(OSObject *osobject);
