--- conflicted
+++ resolved
@@ -52,14 +52,10 @@
 #include "BotanGOST.h"
 #include "BotanGOSTR3411.h"
 #endif
-<<<<<<< HEAD
-#include "BotanHMAC.h"
+#include "BotanMAC.h"
 #ifdef WITH_EDDSA
 #include "BotanEDDSA.h"
 #endif
-=======
-#include "BotanMAC.h"
->>>>>>> 3164c1c9
 
 #include <botan/init.h>
 
